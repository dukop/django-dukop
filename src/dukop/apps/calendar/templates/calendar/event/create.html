--- conflicted
+++ resolved
@@ -1,6 +1,6 @@
 {% extends "base.html" %}
 {% load i18n %}
-<<<<<<< HEAD
+
 {% block cardContent %}
 
 <div class="create-event">
@@ -35,37 +35,5 @@
     </form>
   </div>
 </div>
-=======
-
-{% block content %}
-
-<h1>{% trans "Create event" %}</h1>
-
-<form method="POST">
-
-{{ form.as_p }}
-
-{% for form in times %}
-
-  {{ form.as_p }}
-
-  <!--OPRET EKSTRA DATO FELTER HER -->
-  <!-- <p><input type="date" name="sdjklfhsklfhlks"></p> -->
-
-{% endfor %}
-
-{% for form in images %}
-
-  {{ form.as_p }}
-
-  <!--OPRET EKSTRA DATO FELTER HER -->
-  <!-- <p><input type="date" name="sdjklfhsklfhlks"></p> -->
-
-{% endfor %}
-
-<button type="submit">{% trans "Create" %}</button>
-
-</form>
->>>>>>> 774ced6b
 
 {% endblock %}